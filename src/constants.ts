import { CustomModelConfig, ModelConfigurationParams } from "./types";

export const LANGGRAPH_API_URL =
<<<<<<< HEAD
  process.env.LANGGRAPH_API_URL ?? "http://localhost:54646";
=======
  process.env.LANGGRAPH_API_URL ?? "http://localhost:54367";
>>>>>>> 70f3e26e
// v2 is tied to the 'open-canvas-prod' deployment.
export const ASSISTANT_ID_COOKIE = "oc_assistant_id_v2";
// export const ASSISTANT_ID_COOKIE = "oc_assistant_id";
export const HAS_ASSISTANT_COOKIE_BEEN_SET = "has_oc_assistant_id_been_set";
export const THREAD_ID_COOKIE_NAME = "oc_thread_id_v2";
export const HAS_EMPTY_THREADS_CLEARED_COOKIE = "has_empty_threads_cleared";
export const LS_HAS_SEEN_MODEL_DROPDOWN_ALERT =
  "oc_has_seen_model_dropdown_alert";
export const OC_HAS_SEEN_CUSTOM_ASSISTANTS_ALERT =
  "oc_has_seen_custom_assistants_alert";
export const DEFAULT_INPUTS = {
  highlightedCode: undefined,
  highlightedText: undefined,
  next: undefined,
  language: undefined,
  artifactLength: undefined,
  regenerateWithEmojis: undefined,
  readingLevel: undefined,
  addComments: undefined,
  addLogs: undefined,
  fixBugs: undefined,
  portLanguage: undefined,
  customQuickActionId: undefined,
};

<<<<<<< HEAD
export const OPENAI_MODELS: ModelConfigurationParams[] = [
=======
export const AZURE_MODELS = [
  {
    name: "azure/gpt-4o-mini",
    modelName: "gpt-4o-mini",
    label: "GPT-4o mini (Azure)",
    isNew: false,
  },
];

export const OPENAI_MODELS = [
>>>>>>> 70f3e26e
  {
    name: "gpt-4o-mini",
    label: "GPT-4o mini",
    config: {
      provider: "openai",
      temperatureRange: {
        min: 0,
        max: 1,
        default: 0.5,
        current: 0.5,
      },
      maxTokens: {
        min: 1,
        max: 16384,
        default: 4096,
        current: 4096,
      },
    },
    isNew: false,
  },
];
<<<<<<< HEAD
export const ANTHROPIC_MODELS: ModelConfigurationParams[] = [
=======

export const ANTHROPIC_MODELS = [
>>>>>>> 70f3e26e
  {
    name: "claude-3-5-haiku-20241022",
    label: "Claude 3.5 Haiku",
    config: {
      provider: "anthropic",
      temperatureRange: {
        min: 0,
        max: 1,
        default: 0.5,
        current: 0.5,
      },
      maxTokens: {
        min: 1,
        max: 4096,
        default: 4096,
        current: 4096,
      },
    },
    isNew: true,
  },
  {
    name: "claude-3-haiku-20240307",
    label: "Claude 3 Haiku (old)",
    config: {
      provider: "anthropic",
      temperatureRange: {
        min: 0,
        max: 1,
        default: 0.5,
        current: 0.5,
      },
      maxTokens: {
        min: 1,
        max: 4096,
        default: 4096,
        current: 4096,
      },
    },
    isNew: false,
  },
];
export const FIREWORKS_MODELS: ModelConfigurationParams[] = [
  {
    name: "accounts/fireworks/models/llama-v3p1-70b-instruct",
    label: "Fireworks Llama 70B",
    config: {
      provider: "fireworks",
      temperatureRange: {
        min: 0,
        max: 1,
        default: 0.5,
        current: 0.5,
      },
      maxTokens: {
        min: 1,
        max: 16384,
        default: 4096,
        current: 4096,
      },
    },
    isNew: false,
  },
];

export const GEMINI_MODELS: ModelConfigurationParams[] = [
  {
    name: "gemini-1.5-flash",
    label: "Gemini 1.5 Flash",
    config: {
      provider: "google-genai",
      temperatureRange: {
        min: 0,
        max: 1,
        default: 0.5,
        current: 0.5,
      },
      maxTokens: {
        min: 1,
        max: 8192,
        default: 4096,
        current: 4096,
      },
    },
    isNew: false,
  },
];

export const ALL_MODELS: ModelConfigurationParams[] = [
  ...OPENAI_MODELS,
  ...ANTHROPIC_MODELS,
  ...FIREWORKS_MODELS,
  ...GEMINI_MODELS,
];

export type OPENAI_MODEL_NAMES = (typeof OPENAI_MODELS)[number]["name"];
export type ANTHROPIC_MODEL_NAMES = (typeof ANTHROPIC_MODELS)[number]["name"];
export type FIREWORKS_MODEL_NAMES = (typeof FIREWORKS_MODELS)[number]["name"];
export type GEMINI_MODEL_NAMES = (typeof GEMINI_MODELS)[number]["name"];
export type AZURE_MODEL_NAMES = (typeof AZURE_MODELS)[number]["modelName"];
export type ALL_MODEL_NAMES =
  | OPENAI_MODEL_NAMES
  | ANTHROPIC_MODEL_NAMES
  | FIREWORKS_MODEL_NAMES
<<<<<<< HEAD
  | GEMINI_MODEL_NAMES;

export const DEFAULT_MODEL_NAME: ALL_MODEL_NAMES = OPENAI_MODELS[0].name;

export const DEFAULT_MODEL_CONFIG: CustomModelConfig = {
  ...OPENAI_MODELS[0].config,
  temperatureRange: { ...OPENAI_MODELS[0].config.temperatureRange },
  maxTokens: { ...OPENAI_MODELS[0].config.maxTokens },
};
=======
  | GEMINI_MODEL_NAMES
  | AZURE_MODEL_NAMES;
>>>>>>> 70f3e26e
<|MERGE_RESOLUTION|>--- conflicted
+++ resolved
@@ -1,11 +1,7 @@
 import { CustomModelConfig, ModelConfigurationParams } from "./types";
 
 export const LANGGRAPH_API_URL =
-<<<<<<< HEAD
-  process.env.LANGGRAPH_API_URL ?? "http://localhost:54646";
-=======
   process.env.LANGGRAPH_API_URL ?? "http://localhost:54367";
->>>>>>> 70f3e26e
 // v2 is tied to the 'open-canvas-prod' deployment.
 export const ASSISTANT_ID_COOKIE = "oc_assistant_id_v2";
 // export const ASSISTANT_ID_COOKIE = "oc_assistant_id";
@@ -31,20 +27,39 @@
   customQuickActionId: undefined,
 };
 
-<<<<<<< HEAD
-export const OPENAI_MODELS: ModelConfigurationParams[] = [
-=======
-export const AZURE_MODELS = [
+// export const AZURE_MODELS = [
+//   {
+//     name: "azure/gpt-4o-mini",
+//     modelName: "gpt-4o-mini",
+//     label: "GPT-4o mini (Azure)",
+//     isNew: false,
+//   },
+// ];
+export const AZURE_MODELS: ModelConfigurationParams[] = [
   {
     name: "azure/gpt-4o-mini",
     modelName: "gpt-4o-mini",
     label: "GPT-4o mini (Azure)",
     isNew: false,
+    config: {
+      provider: "azure_openai",
+      temperatureRange: {
+        min: 0,
+        max: 1,
+        default: 0.5,
+        current: 0.5,
+      },
+      maxTokens: {
+        min: 1,
+        max: 4096,
+        default: 4096,
+        current: 4096,
+      },
+    },
   },
 ];
 
-export const OPENAI_MODELS = [
->>>>>>> 70f3e26e
+export const OPENAI_MODELS: ModelConfigurationParams[] = [
   {
     name: "gpt-4o-mini",
     label: "GPT-4o mini",
@@ -66,12 +81,7 @@
     isNew: false,
   },
 ];
-<<<<<<< HEAD
 export const ANTHROPIC_MODELS: ModelConfigurationParams[] = [
-=======
-
-export const ANTHROPIC_MODELS = [
->>>>>>> 70f3e26e
   {
     name: "claude-3-5-haiku-20241022",
     label: "Claude 3.5 Haiku",
@@ -164,19 +174,20 @@
   ...ANTHROPIC_MODELS,
   ...FIREWORKS_MODELS,
   ...GEMINI_MODELS,
+  ...AZURE_MODELS,
 ];
 
 export type OPENAI_MODEL_NAMES = (typeof OPENAI_MODELS)[number]["name"];
 export type ANTHROPIC_MODEL_NAMES = (typeof ANTHROPIC_MODELS)[number]["name"];
 export type FIREWORKS_MODEL_NAMES = (typeof FIREWORKS_MODELS)[number]["name"];
 export type GEMINI_MODEL_NAMES = (typeof GEMINI_MODELS)[number]["name"];
-export type AZURE_MODEL_NAMES = (typeof AZURE_MODELS)[number]["modelName"];
+export type AZURE_MODEL_NAMES = (typeof AZURE_MODELS)[number]["name"];
 export type ALL_MODEL_NAMES =
   | OPENAI_MODEL_NAMES
   | ANTHROPIC_MODEL_NAMES
   | FIREWORKS_MODEL_NAMES
-<<<<<<< HEAD
-  | GEMINI_MODEL_NAMES;
+  | GEMINI_MODEL_NAMES
+  | AZURE_MODEL_NAMES;
 
 export const DEFAULT_MODEL_NAME: ALL_MODEL_NAMES = OPENAI_MODELS[0].name;
 
@@ -184,8 +195,4 @@
   ...OPENAI_MODELS[0].config,
   temperatureRange: { ...OPENAI_MODELS[0].config.temperatureRange },
   maxTokens: { ...OPENAI_MODELS[0].config.maxTokens },
-};
-=======
-  | GEMINI_MODEL_NAMES
-  | AZURE_MODEL_NAMES;
->>>>>>> 70f3e26e
+};